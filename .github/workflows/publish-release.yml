name: Publish Release
run-name: ${{ github.event.pull_request.head.ref }}

on:
  pull_request_target:
    branches:
      - master
    types:
      - closed

permissions:
  contents: write
  pull-requests: write

jobs:
  publish:
    if: github.event.pull_request.merged && startsWith(github.event.pull_request.head.ref, 'release/')
    runs-on: ubuntu-latest
    outputs:
      tag: ${{ steps.tag.outputs.version }}
    steps:
    - name: Check out code
      uses: actions/checkout@v4
      with:
        ref: ${{ github.event.pull_request.merge_commit_sha }}
        fetch-depth: 0
        fetch-tags: true

    - name: Tag release
      run: |
        # Set up github-actions[bot] user
        git config --local user.name "github-actions[bot]"
        git config --local user.email "41898282+github-actions[bot]@users.noreply.github.com"

        # Get the version from the branch name
        branch="${{ github.event.pull_request.head.ref }}"
        version="${branch#release/}"
        echo ${version}

        # Tag and create release
        git tag -a "${version}" -m "Release ${version}"
        echo "version=${version}" >> $GITHUB_OUTPUT
      id: tag
    
    - name: Set up go
      uses: actions/setup-go@v5
      with:
        # renovate: datasource=golang-version depName=golang
        go-version: 1.21.6

    - name: Get dependencies
      env:
        # renovate: datasource=github-tags depName=golangci/golangci-lint
        GOLANGCI_LINT_VERSION: v1.55.2
        # renovate: datasource=github-tags depName=codeclimate/test-reporter
        CODECLIMATE_VERSION: v0.11.1
      run: |
<<<<<<< HEAD
        curl -sSfL https://raw.githubusercontent.com/golangci/golangci-lint/master/install.sh | sh -s -- -b $(go env GOPATH)/bin ${GOLANGCI_LINT_VERSION}
        curl -L https://codeclimate.com/downloads/test-reporter/test-reporter-${CODECLIMATE_VERSION}-linux-amd64 > ./cc-test-reporter
=======
        curl -sSfL https://raw.githubusercontent.com/golangci/golangci-lint/master/install.sh | sh -s -- -b $(go env GOPATH)/bin v1.55.2
        curl -L https://codeclimate.com/downloads/test-reporter/test-reporter-latest-linux-amd64 > ./cc-test-reporter
>>>>>>> e3dc927e
        chmod +x ./cc-test-reporter

        # Install go dependencies
        go mod download

    - name: Build Artifacts
      run: make release
    
    # Upload artifacts in case of workflow failure
    - name: Upload Artifacts
      uses: actions/upload-artifact@v4
      with:
        name: oauth2-proxy-artifacts
        path: |
          release/*.tar.gz
          release/*.txt

    - name: Create release
      env:
        GH_TOKEN: ${{ github.token }}
      run: |
        # Get version from tag
        version=$(git describe --tags --abbrev=0)

        # Extract CHANGELOG
        numericVersion="${version#v}"
        notes=$(sed -E "/^# (v|V)$numericVersion$/,/^# (v|V)/!d;//d" CHANGELOG.md)

        # Publish release tag
        git push origin "${version}"

        # Create github release
        gh release create "${version}" \
          --title "${version}" \
          --notes "${notes}" \
          --prerelease
        
        # Upload artifacts
        gh release upload "${version}" release/*.tar.gz
        gh release upload "${version}" release/*.txt
  
  docker:
    needs: publish
    runs-on: ubuntu-latest
    steps:
    - name: Check out code
      uses: actions/checkout@v4
      with:
        ref: ${{ needs.publish.outputs.tag }}
        fetch-depth: 0
        fetch-tags: true

    - name: Set up QEMU
      uses: docker/setup-qemu-action@v3
    
    - name: Set up Docker Buildx
      id: buildx
      uses: docker/setup-buildx-action@v3

    - name: Login to quay.io
      uses: docker/login-action@v3
      with:
        registry: quay.io/oauth2-proxy
        username: ${{ secrets.REGISTRY_USERNAME }}
        password: ${{ secrets.REGISTRY_PASSWORD }}

    - name: Build images
      run: |
        make docker-all
    
    - name: Push images
      run: |
        make docker-push-all<|MERGE_RESOLUTION|>--- conflicted
+++ resolved
@@ -45,23 +45,16 @@
     - name: Set up go
       uses: actions/setup-go@v5
       with:
-        # renovate: datasource=golang-version depName=golang
-        go-version: 1.21.6
+        go-version-file: go.mod
 
     - name: Get dependencies
       env:
-        # renovate: datasource=github-tags depName=golangci/golangci-lint
         GOLANGCI_LINT_VERSION: v1.55.2
         # renovate: datasource=github-tags depName=codeclimate/test-reporter
         CODECLIMATE_VERSION: v0.11.1
       run: |
-<<<<<<< HEAD
         curl -sSfL https://raw.githubusercontent.com/golangci/golangci-lint/master/install.sh | sh -s -- -b $(go env GOPATH)/bin ${GOLANGCI_LINT_VERSION}
         curl -L https://codeclimate.com/downloads/test-reporter/test-reporter-${CODECLIMATE_VERSION}-linux-amd64 > ./cc-test-reporter
-=======
-        curl -sSfL https://raw.githubusercontent.com/golangci/golangci-lint/master/install.sh | sh -s -- -b $(go env GOPATH)/bin v1.55.2
-        curl -L https://codeclimate.com/downloads/test-reporter/test-reporter-latest-linux-amd64 > ./cc-test-reporter
->>>>>>> e3dc927e
         chmod +x ./cc-test-reporter
 
         # Install go dependencies
